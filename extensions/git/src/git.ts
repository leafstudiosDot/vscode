/*---------------------------------------------------------------------------------------------
 *  Copyright (c) Microsoft Corporation. All rights reserved.
 *  Licensed under the MIT License. See License.txt in the project root for license information.
 *--------------------------------------------------------------------------------------------*/

'use strict';

import * as fs from 'fs';
import * as path from 'path';
import * as os from 'os';
import * as cp from 'child_process';
import { EventEmitter } from 'events';
import iconv = require('iconv-lite');
import { assign, uniqBy, groupBy, denodeify, IDisposable, toDisposable, dispose, mkdirp } from './util';

const readdir = denodeify<string[]>(fs.readdir);
const readfile = denodeify<string>(fs.readFile);

export interface IGit {
	path: string;
	version: string;
}

export interface IFileStatus {
	x: string;
	y: string;
	path: string;
	rename?: string;
}

export interface Remote {
	name: string;
	url: string;
}

export enum RefType {
	Head,
	RemoteHead,
	Tag
}

export interface Ref {
	type: RefType;
	name?: string;
	commit?: string;
	remote?: string;
}

export interface Branch extends Ref {
	upstream?: string;
	ahead?: number;
	behind?: number;
}

function parseVersion(raw: string): string {
	return raw.replace(/^git version /, '');
}

function findSpecificGit(path: string): Promise<IGit> {
	return new Promise<IGit>((c, e) => {
		const buffers: Buffer[] = [];
		const child = cp.spawn(path, ['--version']);
		child.stdout.on('data', (b: Buffer) => buffers.push(b));
		child.on('error', e);
		child.on('exit', code => code ? e(new Error('Not found')) : c({ path, version: parseVersion(Buffer.concat(buffers).toString('utf8').trim()) }));
	});
}

function findGitDarwin(): Promise<IGit> {
	return new Promise<IGit>((c, e) => {
		cp.exec('which git', (err, gitPathBuffer) => {
			if (err) {
				return e('git not found');
			}

			const path = gitPathBuffer.toString().replace(/^\s+|\s+$/g, '');

			function getVersion(path: string) {
				// make sure git executes
				cp.exec('git --version', (err, stdout: Buffer) => {
					if (err) {
						return e('git not found');
					}

					return c({ path, version: parseVersion(stdout.toString('utf8').trim()) });
				});
			}

			if (path !== '/usr/bin/git') {
				return getVersion(path);
			}

			// must check if XCode is installed
			cp.exec('xcode-select -p', (err: any) => {
				if (err && err.code === 2) {
					// git is not installed, and launching /usr/bin/git
					// will prompt the user to install it

					return e('git not found');
				}

				getVersion(path);
			});
		});
	});
}

function findSystemGitWin32(base: string): Promise<IGit> {
	if (!base) {
		return Promise.reject<IGit>('Not found');
	}

	return findSpecificGit(path.join(base, 'Git', 'cmd', 'git.exe'));
}

function findGitHubGitWin32(): Promise<IGit> {
	const github = path.join(process.env['LOCALAPPDATA'], 'GitHub');

	return readdir(github).then(children => {
		const git = children.filter(child => /^PortableGit/.test(child))[0];

		if (!git) {
			return Promise.reject<IGit>('Not found');
		}

		return findSpecificGit(path.join(github, git, 'cmd', 'git.exe'));
	});
}

function findGitWin32(): Promise<IGit> {
	return findSystemGitWin32(process.env['ProgramW6432'])
		.then(void 0, () => findSystemGitWin32(process.env['ProgramFiles(x86)']))
		.then(void 0, () => findSystemGitWin32(process.env['ProgramFiles']))
		.then(void 0, () => findSpecificGit('git'))
		.then(void 0, () => findGitHubGitWin32());
}

export function findGit(hint: string | undefined): Promise<IGit> {
	var first = hint ? findSpecificGit(hint) : Promise.reject<IGit>(null);

	return first.then(void 0, () => {
		switch (process.platform) {
			case 'darwin': return findGitDarwin();
			case 'win32': return findGitWin32();
			default: return findSpecificGit('git');
		}
	});
}


export interface IExecutionResult {
	exitCode: number;
	stdout: string;
	stderr: string;
}

async function exec(child: cp.ChildProcess, options: any = {}): Promise<IExecutionResult> {
	const disposables: IDisposable[] = [];

	const once = (ee: NodeJS.EventEmitter, name: string, fn: Function) => {
		ee.once(name, fn);
		disposables.push(toDisposable(() => ee.removeListener(name, fn)));
	};

	const on = (ee: NodeJS.EventEmitter, name: string, fn: Function) => {
		ee.on(name, fn);
		disposables.push(toDisposable(() => ee.removeListener(name, fn)));
	};

	let encoding = options.encoding || 'utf8';
	encoding = iconv.encodingExists(encoding) ? encoding : 'utf8';

	const [exitCode, stdout, stderr] = await Promise.all<any>([
		new Promise<number>((c, e) => {
			once(child, 'error', e);
			once(child, 'exit', c);
		}),
		new Promise<string>(c => {
			const buffers: Buffer[] = [];
			on(child.stdout, 'data', b => buffers.push(b));
			once(child.stdout, 'close', () => c(iconv.decode(Buffer.concat(buffers), encoding)));
		}),
		new Promise<string>(c => {
			const buffers: Buffer[] = [];
			on(child.stderr, 'data', b => buffers.push(b));
			once(child.stderr, 'close', () => c(Buffer.concat(buffers).toString('utf8')));
		})
	]);

	dispose(disposables);

	return { exitCode, stdout, stderr };
}

export interface IGitErrorData {
	error?: Error;
	message?: string;
	stdout?: string;
	stderr?: string;
	exitCode?: number;
	gitErrorCode?: string;
	gitCommand?: string;
}

export class GitError {

	error?: Error;
	message: string;
	stdout?: string;
	stderr?: string;
	exitCode?: number;
	gitErrorCode?: string;
	gitCommand?: string;

	constructor(data: IGitErrorData) {
		if (data.error) {
			this.error = data.error;
			this.message = data.error.message;
		} else {
			this.error = void 0;
		}

		this.message = this.message || data.message || 'Git error';
		this.stdout = data.stdout;
		this.stderr = data.stderr;
		this.exitCode = data.exitCode;
		this.gitErrorCode = data.gitErrorCode;
		this.gitCommand = data.gitCommand;
	}

	toString(): string {
		let result = this.message + ' ' + JSON.stringify({
			exitCode: this.exitCode,
			gitErrorCode: this.gitErrorCode,
			gitCommand: this.gitCommand,
			stdout: this.stdout,
			stderr: this.stderr
		}, [], 2);

		if (this.error) {
			result += (<any>this.error).stack;
		}

		return result;
	}
}

export interface IGitOptions {
	gitPath: string;
	version: string;
	env?: any;
}

export const GitErrorCodes = {
	BadConfigFile: 'BadConfigFile',
	AuthenticationFailed: 'AuthenticationFailed',
	NoUserNameConfigured: 'NoUserNameConfigured',
	NoUserEmailConfigured: 'NoUserEmailConfigured',
	NoRemoteRepositorySpecified: 'NoRemoteRepositorySpecified',
	NotAGitRepository: 'NotAGitRepository',
	NotAtRepositoryRoot: 'NotAtRepositoryRoot',
	Conflict: 'Conflict',
	UnmergedChanges: 'UnmergedChanges',
	PushRejected: 'PushRejected',
	RemoteConnectionError: 'RemoteConnectionError',
	DirtyWorkTree: 'DirtyWorkTree',
	CantOpenResource: 'CantOpenResource',
	GitNotFound: 'GitNotFound',
	CantCreatePipe: 'CantCreatePipe',
	CantAccessRemote: 'CantAccessRemote',
	RepositoryNotFound: 'RepositoryNotFound',
	RepositoryIsLocked: 'RepositoryIsLocked',
	BranchNotFullyMerged: 'BranchNotFullyMerged'
};

function getGitErrorCode(stderr: string): string | undefined {
	if (/Another git process seems to be running in this repository|If no other git process is currently running/.test(stderr)) {
		return GitErrorCodes.RepositoryIsLocked;
	} else if (/Authentication failed/.test(stderr)) {
		return GitErrorCodes.AuthenticationFailed;
	} else if (/Not a git repository/.test(stderr)) {
		return GitErrorCodes.NotAGitRepository;
	} else if (/bad config file/.test(stderr)) {
		return GitErrorCodes.BadConfigFile;
	} else if (/cannot make pipe for command substitution|cannot create standard input pipe/.test(stderr)) {
		return GitErrorCodes.CantCreatePipe;
	} else if (/Repository not found/.test(stderr)) {
		return GitErrorCodes.RepositoryNotFound;
	} else if (/unable to access/.test(stderr)) {
		return GitErrorCodes.CantAccessRemote;
<<<<<<< HEAD
	} else if (/branch '.+' is not fully merged/.test(stderr)) {
		return GitErrorCodes.BranchNotFullyMerged;
=======
	} else if (/Couldn\'t find remote ref/.test(stderr)) {
		return GitErrorCodes.CantAccessRemote;
>>>>>>> 42ab4c41
	}

	return void 0;
}

export class Git {

	private gitPath: string;
	private version: string;
	private env: any;

	private _onOutput = new EventEmitter();
	get onOutput(): EventEmitter { return this._onOutput; }

	constructor(options: IGitOptions) {
		this.gitPath = options.gitPath;
		this.version = options.version;
		this.env = options.env || {};
	}

	open(repository: string): Repository {
		return new Repository(this, repository);
	}

	async init(repository: string): Promise<void> {
		await this.exec(repository, ['init']);
		return;
	}

	async clone(url: string, parentPath: string): Promise<string> {
		const folderName = url.replace(/^.*\//, '').replace(/\.git$/, '') || 'repository';
		const folderPath = path.join(parentPath, folderName);

		await mkdirp(parentPath);
		await this.exec(parentPath, ['clone', url, folderPath]);
		return folderPath;
	}

	async getRepositoryRoot(path: string): Promise<string> {
		const result = await this.exec(path, ['rev-parse', '--show-toplevel']);
		return result.stdout.trim();
	}

	async exec(cwd: string, args: string[], options: any = {}): Promise<IExecutionResult> {
		options = assign({ cwd }, options || {});
		return await this._exec(args, options);
	}

	stream(cwd: string, args: string[], options: any = {}): cp.ChildProcess {
		options = assign({ cwd }, options || {});
		return this.spawn(args, options);
	}

	private async _exec(args: string[], options: any = {}): Promise<IExecutionResult> {
		const child = this.spawn(args, options);

		if (options.input) {
			child.stdin.end(options.input, 'utf8');
		}

		const result = await exec(child, options);

		if (options.log !== false && result.stderr.length > 0) {
			this.log(`${result.stderr}\n`);
		}

		if (result.exitCode) {
			return Promise.reject<IExecutionResult>(new GitError({
				message: 'Failed to execute git',
				stdout: result.stdout,
				stderr: result.stderr,
				exitCode: result.exitCode,
				gitErrorCode: getGitErrorCode(result.stderr),
				gitCommand: args[0]
			}));
		}

		return result;
	}

	spawn(args: string[], options: any = {}): cp.ChildProcess {
		if (!this.gitPath) {
			throw new Error('git could not be found in the system.');
		}

		if (!options) {
			options = {};
		}

		if (!options.stdio && !options.input) {
			options.stdio = ['ignore', null, null]; // Unless provided, ignore stdin and leave default streams for stdout and stderr
		}

		options.env = assign({}, process.env, this.env, options.env || {}, {
			VSCODE_GIT_COMMAND: args[0],
			LC_ALL: 'en_US.UTF-8',
			LANG: 'en_US.UTF-8'
		});

		if (options.log !== false) {
			this.log(`git ${args.join(' ')}\n`);
		}

		return cp.spawn(this.gitPath, args, options);
	}

	private log(output: string): void {
		this._onOutput.emit('log', output);
	}
}

export interface Commit {
	hash: string;
	message: string;
}

export class GitStatusParser {

	private lastRaw = '';
	private result: IFileStatus[] = [];

	get status(): IFileStatus[] {
		return this.result;
	}

	update(raw: string): void {
		let i = 0;
		let nextI: number | undefined;

		raw = this.lastRaw + raw;

		while ((nextI = this.parseEntry(raw, i)) !== undefined) {
			i = nextI;
		}

		this.lastRaw = raw.substr(i);
	}

	private parseEntry(raw: string, i: number): number | undefined {
		if (i + 4 >= raw.length) {
			return;
		}

		let lastIndex: number;
		const entry: IFileStatus = {
			x: raw.charAt(i++),
			y: raw.charAt(i++),
			rename: undefined,
			path: ''
		};

		// space
		i++;

		if (entry.x === 'R') {
			lastIndex = raw.indexOf('\0', i);

			if (lastIndex === -1) {
				return;
			}

			entry.rename = raw.substring(i, lastIndex);
			i = lastIndex + 1;
		}

		lastIndex = raw.indexOf('\0', i);

		if (lastIndex === -1) {
			return;
		}

		entry.path = raw.substring(i, lastIndex);

		// If path ends with slash, it must be a nested git repo
		if (entry.path[entry.path.length - 1] !== '/') {
			this.result.push(entry);
		}

		return lastIndex + 1;
	}
}

export class Repository {

	constructor(
		private _git: Git,
		private repositoryRoot: string
	) { }

	get git(): Git {
		return this._git;
	}

	get root(): string {
		return this.repositoryRoot;
	}

	// TODO@Joao: rename to exec
	async run(args: string[], options: any = {}): Promise<IExecutionResult> {
		return await this.git.exec(this.repositoryRoot, args, options);
	}

	stream(args: string[], options: any = {}): cp.ChildProcess {
		return this.git.stream(this.repositoryRoot, args, options);
	}

	spawn(args: string[], options: any = {}): cp.ChildProcess {
		return this.git.spawn(args, options);
	}

	async config(scope: string, key: string, value: any, options: any): Promise<string> {
		const args = ['config'];

		if (scope) {
			args.push('--' + scope);
		}

		args.push(key);

		if (value) {
			args.push(value);
		}

		const result = await this.run(args, options);
		return result.stdout;
	}

	async buffer(object: string, encoding: string = 'utf8'): Promise<string> {
		const child = this.stream(['show', object]);

		if (!child.stdout) {
			return Promise.reject<string>('Can\'t open file from git');
		}

		const { exitCode, stdout } = await exec(child, { encoding });

		if (exitCode) {
			return Promise.reject<string>(new GitError({
				message: 'Could not show object.',
				exitCode
			}));
		}

		return stdout;

		// TODO@joao
		// return new Promise((c, e) => {
		// detectMimesFromStream(child.stdout, null, (err, result) => {
		// 	if (err) {
		// 		e(err);
		// 	} else if (isBinaryMime(result.mimes)) {
		// 		e(<IFileOperationResult>{
		// 			message: localize('fileBinaryError', "File seems to be binary and cannot be opened as text"),
		// 			fileOperationResult: FileOperationResult.FILE_IS_BINARY
		// 		});
		// 	} else {
		// c(this.doBuffer(object));
		// 	}
		// });
		// });
	}

	async add(paths: string[]): Promise<void> {
		const args = ['add', '-A', '--'];

		if (paths && paths.length) {
			args.push.apply(args, paths);
		} else {
			args.push('.');
		}

		await this.run(args);
	}

	async stage(path: string, data: string): Promise<void> {
		const child = this.stream(['hash-object', '--stdin', '-w'], { stdio: [null, null, null] });
		child.stdin.end(data, 'utf8');

		const { exitCode, stdout } = await exec(child);

		if (exitCode) {
			throw new GitError({
				message: 'Could not hash object.',
				exitCode: exitCode
			});
		}

		await this.run(['update-index', '--cacheinfo', '100644', stdout, path]);
	}

	async checkout(treeish: string, paths: string[]): Promise<void> {
		const args = ['checkout', '-q'];

		if (treeish) {
			args.push(treeish);
		}

		if (paths && paths.length) {
			args.push('--');
			args.push.apply(args, paths);
		}

		try {
			await this.run(args);
		} catch (err) {
			if (/Please, commit your changes or stash them/.test(err.stderr || '')) {
				err.gitErrorCode = GitErrorCodes.DirtyWorkTree;
			}

			throw err;
		}
	}

	async commit(message: string, opts: { all?: boolean, amend?: boolean, signoff?: boolean } = Object.create(null)): Promise<void> {
		const args = ['commit', '--quiet', '--allow-empty-message', '--file', '-'];

		if (opts.all) {
			args.push('--all');
		}

		if (opts.amend) {
			args.push('--amend');
		}

		if (opts.signoff) {
			args.push('--signoff');
		}

		try {
			await this.run(args, { input: message || '' });
		} catch (commitErr) {
			if (/not possible because you have unmerged files/.test(commitErr.stderr || '')) {
				commitErr.gitErrorCode = GitErrorCodes.UnmergedChanges;
				throw commitErr;
			}

			try {
				await this.run(['config', '--get-all', 'user.name']);
			} catch (err) {
				err.gitErrorCode = GitErrorCodes.NoUserNameConfigured;
				throw err;
			}

			try {
				await this.run(['config', '--get-all', 'user.email']);
			} catch (err) {
				err.gitErrorCode = GitErrorCodes.NoUserEmailConfigured;
				throw err;
			}

			throw commitErr;
		}
	}

	async branch(name: string, checkout: boolean): Promise<void> {
		const args = checkout ? ['checkout', '-q', '-b', name] : ['branch', '-q', name];
		await this.run(args);
	}

	async deleteBranch(name: string, force?: boolean): Promise<void> {
		const args = ['branch', force ? '-D' : '-d', name];
		await this.run(args);
	}

	async merge(ref: string): Promise<void> {
		const args = ['merge', ref];

		try {
			await this.run(args);
		} catch (err) {
			if (/^CONFLICT /m.test(err.stdout || '')) {
				err.gitErrorCode = GitErrorCodes.Conflict;
			}

			throw err;
		}
	}

	async clean(paths: string[]): Promise<void> {
		const pathsByGroup = groupBy(paths, p => path.dirname(p));
		const groups = Object.keys(pathsByGroup).map(k => pathsByGroup[k]);
		const tasks = groups.map(paths => () => this.run(['clean', '-f', '-q', '--'].concat(paths)));

		for (let task of tasks) {
			await task();
		}
	}

	async undo(): Promise<void> {
		await this.run(['clean', '-fd']);

		try {
			await this.run(['checkout', '--', '.']);
		} catch (err) {
			if (/did not match any file\(s\) known to git\./.test(err.stderr || '')) {
				return;
			}

			throw err;
		}
	}

	async reset(treeish: string, hard: boolean = false): Promise<void> {
		const args = ['reset'];

		if (hard) {
			args.push('--hard');
		}

		args.push(treeish);

		await this.run(args);
	}

	async revertFiles(treeish: string, paths: string[]): Promise<void> {
		const result = await this.run(['branch']);
		let args: string[];

		// In case there are no branches, we must use rm --cached
		if (!result.stdout) {
			args = ['rm', '--cached', '-r', '--'];
		} else {
			args = ['reset', '-q', treeish, '--'];
		}

		if (paths && paths.length) {
			args.push.apply(args, paths);
		} else {
			args.push('.');
		}

		try {
			await this.run(args);
		} catch (err) {
			// In case there are merge conflicts to be resolved, git reset will output
			// some "needs merge" data. We try to get around that.
			if (/([^:]+: needs merge\n)+/m.test(err.stdout || '')) {
				return;
			}

			throw err;
		}
	}

	async fetch(): Promise<void> {
		try {
			await this.run(['fetch']);
		} catch (err) {
			if (/No remote repository specified\./.test(err.stderr || '')) {
				err.gitErrorCode = GitErrorCodes.NoRemoteRepositorySpecified;
			} else if (/Could not read from remote repository/.test(err.stderr || '')) {
				err.gitErrorCode = GitErrorCodes.RemoteConnectionError;
			}

			throw err;
		}
	}

	async pull(rebase?: boolean, remote?: string, branch?: string): Promise<void> {
		const args = ['pull'];

		if (rebase) {
			args.push('-r');
		}

		if (remote && branch) {
			args.push(remote);
			args.push(branch);
		}

		try {
			await this.run(args);
		} catch (err) {
			if (/^CONFLICT \([^)]+\): \b/m.test(err.stdout || '')) {
				err.gitErrorCode = GitErrorCodes.Conflict;
			} else if (/Please tell me who you are\./.test(err.stderr || '')) {
				err.gitErrorCode = GitErrorCodes.NoUserNameConfigured;
			} else if (/Could not read from remote repository/.test(err.stderr || '')) {
				err.gitErrorCode = GitErrorCodes.RemoteConnectionError;
			} else if (/Pull is not possible because you have unmerged files|Cannot pull with rebase: You have unstaged changes|Your local changes to the following files would be overwritten|Please, commit your changes before you can merge/.test(err.stderr)) {
				err.gitErrorCode = GitErrorCodes.DirtyWorkTree;
			}

			throw err;
		}
	}

	async push(remote?: string, name?: string, setUpstream: boolean = false): Promise<void> {
		const args = ['push'];

		if (setUpstream) {
			args.push('-u');
		}

		if (remote) {
			args.push(remote);
		}

		if (name) {
			args.push(name);
		}

		try {
			await this.run(args);
		} catch (err) {
			if (/^error: failed to push some refs to\b/m.test(err.stderr || '')) {
				err.gitErrorCode = GitErrorCodes.PushRejected;
			} else if (/Could not read from remote repository/.test(err.stderr || '')) {
				err.gitErrorCode = GitErrorCodes.RemoteConnectionError;
			}

			throw err;
		}
	}

	getStatus(limit = 5000): Promise<{ status: IFileStatus[]; didHitLimit: boolean; }> {
		return new Promise<{ status: IFileStatus[]; didHitLimit: boolean; }>((c, e) => {
			const parser = new GitStatusParser();
			const child = this.stream(['status', '-z', '-u']);

			const onExit = exitCode => {
				if (exitCode !== 0) {
					const stderr = stderrData.join('');
					return e(new GitError({
						message: 'Failed to execute git',
						stderr,
						exitCode,
						gitErrorCode: getGitErrorCode(stderr),
						gitCommand: 'status'
					}));
				}

				c({ status: parser.status, didHitLimit: false });
			};

			const onStdoutData = (raw: string) => {
				parser.update(raw);

				if (parser.status.length > 5000) {
					child.removeListener('exit', onExit);
					child.stdout.removeListener('data', onStdoutData);
					child.kill();

					c({ status: parser.status.slice(0, 5000), didHitLimit: true });
				}
			};

			child.stdout.setEncoding('utf8');
			child.stdout.on('data', onStdoutData);

			const stderrData: string[] = [];
			child.stderr.setEncoding('utf8');
			child.stderr.on('data', raw => stderrData.push(raw as string));

			child.on('error', e);
			child.on('exit', onExit);
		});
	}

	async getHEAD(): Promise<Ref> {
		try {
			const result = await this.run(['symbolic-ref', '--short', 'HEAD']);

			if (!result.stdout) {
				throw new Error('Not in a branch');
			}

			return { name: result.stdout.trim(), commit: void 0, type: RefType.Head };
		} catch (err) {
			const result = await this.run(['rev-parse', 'HEAD']);

			if (!result.stdout) {
				throw new Error('Error parsing HEAD');
			}

			return { name: void 0, commit: result.stdout.trim(), type: RefType.Head };
		}
	}

	async getRefs(): Promise<Ref[]> {
		const result = await this.run(['for-each-ref', '--format', '%(refname) %(objectname)']);

		const fn = (line): Ref | null => {
			let match: RegExpExecArray | null;

			if (match = /^refs\/heads\/([^ ]+) ([0-9a-f]{40})$/.exec(line)) {
				return { name: match[1], commit: match[2], type: RefType.Head };
			} else if (match = /^refs\/remotes\/([^/]+)\/([^ ]+) ([0-9a-f]{40})$/.exec(line)) {
				return { name: `${match[1]}/${match[2]}`, commit: match[3], type: RefType.RemoteHead, remote: match[1] };
			} else if (match = /^refs\/tags\/([^ ]+) ([0-9a-f]{40})$/.exec(line)) {
				return { name: match[1], commit: match[2], type: RefType.Tag };
			}

			return null;
		};

		return result.stdout.trim().split('\n')
			.filter(line => !!line)
			.map(fn)
			.filter(ref => !!ref) as Ref[];
	}

	async getRemotes(): Promise<Remote[]> {
		const result = await this.run(['remote', '--verbose']);
		const regex = /^([^\s]+)\s+([^\s]+)\s/;
		const rawRemotes = result.stdout.trim().split('\n')
			.filter(b => !!b)
			.map(line => regex.exec(line))
			.filter(g => !!g)
			.map((groups: RegExpExecArray) => ({ name: groups[1], url: groups[2] }));

		return uniqBy(rawRemotes, remote => remote.name);
	}

	async getBranch(name: string): Promise<Branch> {
		if (name === 'HEAD') {
			return this.getHEAD();
		}

		const result = await this.run(['rev-parse', name]);

		if (!result.stdout) {
			return Promise.reject<Branch>(new Error('No such branch'));
		}

		const commit = result.stdout.trim();

		try {
			const res2 = await this.run(['rev-parse', '--symbolic-full-name', '--abbrev-ref', name + '@{u}']);
			const upstream = res2.stdout.trim();

			const res3 = await this.run(['rev-list', '--left-right', name + '...' + upstream]);

			let ahead = 0, behind = 0;
			let i = 0;

			while (i < res3.stdout.length) {
				switch (res3.stdout.charAt(i)) {
					case '<': ahead++; break;
					case '>': behind++; break;
					default: i++; break;
				}

				while (res3.stdout.charAt(i++) !== '\n') { /* no-op */ }
			}

			return { name, type: RefType.Head, commit, upstream, ahead, behind };
		} catch (err) {
			return { name, type: RefType.Head, commit };
		}
	}

	async getCommitTemplate(): Promise<string> {
		try {
			const result = await this.run(['config', '--get', 'commit.template']);

			if (!result.stdout) {
				return '';
			}

			// https://github.com/git/git/blob/3a0f269e7c82aa3a87323cb7ae04ac5f129f036b/path.c#L612
			const homedir = os.homedir();
			let templatePath = result.stdout.trim()
				.replace(/^~([^\/]*)\//, (_, user) => `${user ? path.join(path.dirname(homedir), user) : homedir}/`);

			if (!path.isAbsolute(templatePath)) {
				templatePath = path.join(this.repositoryRoot, templatePath);
			}

			const raw = await readfile(templatePath, 'utf8');
			return raw.replace(/^\s*#.*$\n?/gm, '').trim();

		} catch (err) {
			return '';
		}
	}

	async getCommit(ref: string): Promise<Commit> {
		const result = await this.run(['show', '-s', '--format=%H\n%B', ref]);
		const match = /^([0-9a-f]{40})\n([^]*)$/m.exec(result.stdout.trim());

		if (!match) {
			return Promise.reject<Commit>('bad commit format');
		}

		return { hash: match[1], message: match[2] };
	}
}<|MERGE_RESOLUTION|>--- conflicted
+++ resolved
@@ -288,13 +288,10 @@
 		return GitErrorCodes.RepositoryNotFound;
 	} else if (/unable to access/.test(stderr)) {
 		return GitErrorCodes.CantAccessRemote;
-<<<<<<< HEAD
 	} else if (/branch '.+' is not fully merged/.test(stderr)) {
 		return GitErrorCodes.BranchNotFullyMerged;
-=======
 	} else if (/Couldn\'t find remote ref/.test(stderr)) {
 		return GitErrorCodes.CantAccessRemote;
->>>>>>> 42ab4c41
 	}
 
 	return void 0;
