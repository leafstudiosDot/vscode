/*---------------------------------------------------------------------------------------------
 *  Copyright (c) Microsoft Corporation. All rights reserved.
 *  Licensed under the MIT License. See License.txt in the project root for license information.
 *--------------------------------------------------------------------------------------------*/

import * as fs from 'fs';
import * as path from 'path';
import { CancellationToken, Command, Disposable, Event, EventEmitter, Memento, OutputChannel, ProgressLocation, ProgressOptions, scm, SourceControl, SourceControlInputBox, SourceControlInputBoxValidation, SourceControlInputBoxValidationType, SourceControlResourceDecorations, SourceControlResourceGroup, SourceControlResourceState, ThemeColor, Uri, window, workspace, WorkspaceEdit, FileDecoration, commands } from 'vscode';
import * as nls from 'vscode-nls';
import { Branch, Change, GitErrorCodes, LogOptions, Ref, RefType, Remote, Status, CommitOptions, BranchQuery } from './api/git';
import { AutoFetcher } from './autofetch';
import { debounce, memoize, throttle } from './decorators';
import { Commit, ForcePushMode, GitError, Repository as BaseRepository, Stash, Submodule, LogFileOptions } from './git';
import { StatusBarCommands } from './statusbar';
import { toGitUri } from './uri';
import { anyEvent, combinedDisposable, debounceEvent, dispose, EmptyDisposable, eventToPromise, filterEvent, find, IDisposable, isDescendant, onceEvent } from './util';
import { IFileWatcher, watch } from './watch';
import { Log, LogLevel } from './log';
import { IRemoteSourceProviderRegistry } from './remoteProvider';
import { IPushErrorHandlerRegistry } from './pushError';
import { ApiRepository } from './api/api1';

const timeout = (millis: number) => new Promise(c => setTimeout(c, millis));

const localize = nls.loadMessageBundle();
const iconsRootPath = path.join(path.dirname(__dirname), 'resources', 'icons');

function getIconUri(iconName: string, theme: string): Uri {
	return Uri.file(path.join(iconsRootPath, theme, `${iconName}.svg`));
}

export const enum RepositoryState {
	Idle,
	Disposed
}

export const enum ResourceGroupType {
	Merge,
	Index,
	WorkingTree,
	Untracked
}

export class Resource implements SourceControlResourceState {

	static getStatusText(type: Status) {
		switch (type) {
			case Status.INDEX_MODIFIED: return localize('index modified', "Index Modified");
			case Status.MODIFIED: return localize('modified', "Modified");
			case Status.INDEX_ADDED: return localize('index added', "Index Added");
			case Status.INDEX_DELETED: return localize('index deleted', "Index Deleted");
			case Status.DELETED: return localize('deleted', "Deleted");
			case Status.INDEX_RENAMED: return localize('index renamed', "Index Renamed");
			case Status.INDEX_COPIED: return localize('index copied', "Index Copied");
			case Status.UNTRACKED: return localize('untracked', "Untracked");
			case Status.IGNORED: return localize('ignored', "Ignored");
			case Status.INTENT_TO_ADD: return localize('intent to add', "Intent to Add");
			case Status.BOTH_DELETED: return localize('both deleted', "Both Deleted");
			case Status.ADDED_BY_US: return localize('added by us', "Added By Us");
			case Status.DELETED_BY_THEM: return localize('deleted by them', "Deleted By Them");
			case Status.ADDED_BY_THEM: return localize('added by them', "Added By Them");
			case Status.DELETED_BY_US: return localize('deleted by us', "Deleted By Us");
			case Status.BOTH_ADDED: return localize('both added', "Both Added");
			case Status.BOTH_MODIFIED: return localize('both modified', "Both Modified");
			default: return '';
		}
	}

	@memoize
	get resourceUri(): Uri {
		if (this.renameResourceUri && (this._type === Status.MODIFIED || this._type === Status.DELETED || this._type === Status.INDEX_RENAMED || this._type === Status.INDEX_COPIED)) {
			return this.renameResourceUri;
		}

		return this._resourceUri;
	}

	@memoize
	get command(): Command {
		return {
			command: 'git.openResource',
			title: localize('open', "Open"),
			arguments: [this]
		};
	}

	get resourceGroupType(): ResourceGroupType { return this._resourceGroupType; }
	get type(): Status { return this._type; }
	get original(): Uri { return this._resourceUri; }
	get renameResourceUri(): Uri | undefined { return this._renameResourceUri; }

	private static Icons: any = {
		light: {
			Modified: getIconUri('status-modified', 'light'),
			Added: getIconUri('status-added', 'light'),
			Deleted: getIconUri('status-deleted', 'light'),
			Renamed: getIconUri('status-renamed', 'light'),
			Copied: getIconUri('status-copied', 'light'),
			Untracked: getIconUri('status-untracked', 'light'),
			Ignored: getIconUri('status-ignored', 'light'),
			Conflict: getIconUri('status-conflict', 'light'),
		},
		dark: {
			Modified: getIconUri('status-modified', 'dark'),
			Added: getIconUri('status-added', 'dark'),
			Deleted: getIconUri('status-deleted', 'dark'),
			Renamed: getIconUri('status-renamed', 'dark'),
			Copied: getIconUri('status-copied', 'dark'),
			Untracked: getIconUri('status-untracked', 'dark'),
			Ignored: getIconUri('status-ignored', 'dark'),
			Conflict: getIconUri('status-conflict', 'dark')
		}
	};

	private getIconPath(theme: string): Uri {
		switch (this.type) {
			case Status.INDEX_MODIFIED: return Resource.Icons[theme].Modified;
			case Status.MODIFIED: return Resource.Icons[theme].Modified;
			case Status.INDEX_ADDED: return Resource.Icons[theme].Added;
			case Status.INDEX_DELETED: return Resource.Icons[theme].Deleted;
			case Status.DELETED: return Resource.Icons[theme].Deleted;
			case Status.INDEX_RENAMED: return Resource.Icons[theme].Renamed;
			case Status.INDEX_COPIED: return Resource.Icons[theme].Copied;
			case Status.UNTRACKED: return Resource.Icons[theme].Untracked;
			case Status.IGNORED: return Resource.Icons[theme].Ignored;
			case Status.INTENT_TO_ADD: return Resource.Icons[theme].Added;
			case Status.BOTH_DELETED: return Resource.Icons[theme].Conflict;
			case Status.ADDED_BY_US: return Resource.Icons[theme].Conflict;
			case Status.DELETED_BY_THEM: return Resource.Icons[theme].Conflict;
			case Status.ADDED_BY_THEM: return Resource.Icons[theme].Conflict;
			case Status.DELETED_BY_US: return Resource.Icons[theme].Conflict;
			case Status.BOTH_ADDED: return Resource.Icons[theme].Conflict;
			case Status.BOTH_MODIFIED: return Resource.Icons[theme].Conflict;
			default: throw new Error('Unknown git status: ' + this.type);
		}
	}

	private get tooltip(): string {
		return Resource.getStatusText(this.type);
	}

	private get strikeThrough(): boolean {
		switch (this.type) {
			case Status.DELETED:
			case Status.BOTH_DELETED:
			case Status.DELETED_BY_THEM:
			case Status.DELETED_BY_US:
			case Status.INDEX_DELETED:
				return true;
			default:
				return false;
		}
	}

	@memoize
	private get faded(): boolean {
		// TODO@joao
		return false;
		// const workspaceRootPath = this.workspaceRoot.fsPath;
		// return this.resourceUri.fsPath.substr(0, workspaceRootPath.length) !== workspaceRootPath;
	}

	get decorations(): SourceControlResourceDecorations {
		const light = this._useIcons ? { iconPath: this.getIconPath('light') } : undefined;
		const dark = this._useIcons ? { iconPath: this.getIconPath('dark') } : undefined;
		const tooltip = this.tooltip;
		const strikeThrough = this.strikeThrough;
		const faded = this.faded;
		return { strikeThrough, faded, tooltip, light, dark };
	}

	get letter(): string {
		switch (this.type) {
			case Status.INDEX_MODIFIED:
			case Status.MODIFIED:
				return 'M';
			case Status.INDEX_ADDED:
			case Status.INTENT_TO_ADD:
				return 'A';
			case Status.INDEX_DELETED:
			case Status.DELETED:
				return 'D';
			case Status.INDEX_RENAMED:
				return 'R';
			case Status.UNTRACKED:
				return 'U';
			case Status.IGNORED:
				return 'I';
			case Status.DELETED_BY_THEM:
				return 'D';
			case Status.DELETED_BY_US:
				return 'D';
			case Status.INDEX_COPIED:
			case Status.BOTH_DELETED:
			case Status.ADDED_BY_US:
			case Status.ADDED_BY_THEM:
			case Status.BOTH_ADDED:
			case Status.BOTH_MODIFIED:
				return 'C';
			default:
				throw new Error('Unknown git status: ' + this.type);
		}
	}

	get color(): ThemeColor {
		switch (this.type) {
			case Status.INDEX_MODIFIED:
				return new ThemeColor('gitDecoration.stageModifiedResourceForeground');
			case Status.MODIFIED:
				return new ThemeColor('gitDecoration.modifiedResourceForeground');
			case Status.INDEX_DELETED:
				return new ThemeColor('gitDecoration.stageDeletedResourceForeground');
			case Status.DELETED:
				return new ThemeColor('gitDecoration.deletedResourceForeground');
			case Status.INDEX_ADDED:
			case Status.INTENT_TO_ADD:
				return new ThemeColor('gitDecoration.addedResourceForeground');
			case Status.INDEX_RENAMED:
			case Status.UNTRACKED:
				return new ThemeColor('gitDecoration.untrackedResourceForeground');
			case Status.IGNORED:
				return new ThemeColor('gitDecoration.ignoredResourceForeground');
			case Status.INDEX_COPIED:
			case Status.BOTH_DELETED:
			case Status.ADDED_BY_US:
			case Status.DELETED_BY_THEM:
			case Status.ADDED_BY_THEM:
			case Status.DELETED_BY_US:
			case Status.BOTH_ADDED:
			case Status.BOTH_MODIFIED:
				return new ThemeColor('gitDecoration.conflictingResourceForeground');
			default:
				throw new Error('Unknown git status: ' + this.type);
		}
	}

	get priority(): number {
		switch (this.type) {
			case Status.INDEX_MODIFIED:
			case Status.MODIFIED:
				return 2;
			case Status.IGNORED:
				return 3;
			case Status.INDEX_COPIED:
			case Status.BOTH_DELETED:
			case Status.ADDED_BY_US:
			case Status.DELETED_BY_THEM:
			case Status.ADDED_BY_THEM:
			case Status.DELETED_BY_US:
			case Status.BOTH_ADDED:
			case Status.BOTH_MODIFIED:
				return 4;
			default:
				return 1;
		}
	}

	get resourceDecoration(): FileDecoration {
		const res = new FileDecoration(this.letter, this.tooltip, this.color);
		res.propagate = this.type !== Status.DELETED && this.type !== Status.INDEX_DELETED;
		return res;
	}

	constructor(
		private _resourceGroupType: ResourceGroupType,
		private _resourceUri: Uri,
		private _type: Status,
		private _useIcons: boolean,
		private _renameResourceUri?: Uri
	) { }
}

export const enum Operation {
	Status = 'Status',
	Config = 'Config',
	Diff = 'Diff',
	MergeBase = 'MergeBase',
	Add = 'Add',
	Remove = 'Remove',
	RevertFiles = 'RevertFiles',
	Commit = 'Commit',
	Clean = 'Clean',
	Branch = 'Branch',
	GetBranch = 'GetBranch',
	GetBranches = 'GetBranches',
	SetBranchUpstream = 'SetBranchUpstream',
	HashObject = 'HashObject',
	Checkout = 'Checkout',
	CheckoutTracking = 'CheckoutTracking',
	Reset = 'Reset',
	Remote = 'Remote',
	Fetch = 'Fetch',
	Pull = 'Pull',
	Push = 'Push',
	CherryPick = 'CherryPick',
	Sync = 'Sync',
	Show = 'Show',
	Stage = 'Stage',
	GetCommitTemplate = 'GetCommitTemplate',
	DeleteBranch = 'DeleteBranch',
	RenameBranch = 'RenameBranch',
	DeleteRef = 'DeleteRef',
	Merge = 'Merge',
	Rebase = 'Rebase',
	Ignore = 'Ignore',
	Tag = 'Tag',
	DeleteTag = 'DeleteTag',
	Stash = 'Stash',
	CheckIgnore = 'CheckIgnore',
	GetObjectDetails = 'GetObjectDetails',
	SubmoduleUpdate = 'SubmoduleUpdate',
	RebaseAbort = 'RebaseAbort',
	RebaseContinue = 'RebaseContinue',
	FindTrackingBranches = 'GetTracking',
	Apply = 'Apply',
	Blame = 'Blame',
	Log = 'Log',
	LogFile = 'LogFile',

	Move = 'Move'
}

function isReadOnly(operation: Operation): boolean {
	switch (operation) {
		case Operation.Blame:
		case Operation.CheckIgnore:
		case Operation.Diff:
		case Operation.FindTrackingBranches:
		case Operation.GetBranch:
		case Operation.GetCommitTemplate:
		case Operation.GetObjectDetails:
		case Operation.Log:
		case Operation.LogFile:
		case Operation.MergeBase:
		case Operation.Show:
			return true;
		default:
			return false;
	}
}

function shouldShowProgress(operation: Operation): boolean {
	switch (operation) {
		case Operation.Fetch:
		case Operation.CheckIgnore:
		case Operation.GetObjectDetails:
		case Operation.Show:
			return false;
		default:
			return true;
	}
}

export interface Operations {
	isIdle(): boolean;
	shouldShowProgress(): boolean;
	isRunning(operation: Operation): boolean;
}

class OperationsImpl implements Operations {

	private operations = new Map<Operation, number>();

	start(operation: Operation): void {
		this.operations.set(operation, (this.operations.get(operation) || 0) + 1);
	}

	end(operation: Operation): void {
		const count = (this.operations.get(operation) || 0) - 1;

		if (count <= 0) {
			this.operations.delete(operation);
		} else {
			this.operations.set(operation, count);
		}
	}

	isRunning(operation: Operation): boolean {
		return this.operations.has(operation);
	}

	isIdle(): boolean {
		const operations = this.operations.keys();

		for (const operation of operations) {
			if (!isReadOnly(operation)) {
				return false;
			}
		}

		return true;
	}

	shouldShowProgress(): boolean {
		const operations = this.operations.keys();

		for (const operation of operations) {
			if (shouldShowProgress(operation)) {
				return true;
			}
		}

		return false;
	}
}

export interface GitResourceGroup extends SourceControlResourceGroup {
	resourceStates: Resource[];
}

export interface OperationResult {
	operation: Operation;
	error: any;
}

class ProgressManager {

	private enabled = false;
	private disposable: IDisposable = EmptyDisposable;

	constructor(private repository: Repository) {
		const onDidChange = filterEvent(workspace.onDidChangeConfiguration, e => e.affectsConfiguration('git', Uri.file(this.repository.root)));
		onDidChange(_ => this.updateEnablement());
		this.updateEnablement();
	}

	private updateEnablement(): void {
		const config = workspace.getConfiguration('git', Uri.file(this.repository.root));

		if (config.get<boolean>('showProgress')) {
			this.enable();
		} else {
			this.disable();
		}
	}

	private enable(): void {
		if (this.enabled) {
			return;
		}

		const start = onceEvent(filterEvent(this.repository.onDidChangeOperations, () => this.repository.operations.shouldShowProgress()));
		const end = onceEvent(filterEvent(debounceEvent(this.repository.onDidChangeOperations, 300), () => !this.repository.operations.shouldShowProgress()));

		const setup = () => {
			this.disposable = start(() => {
				const promise = eventToPromise(end).then(() => setup());
				window.withProgress({ location: ProgressLocation.SourceControl }, () => promise);
			});
		};

		setup();
		this.enabled = true;
	}

	private disable(): void {
		if (!this.enabled) {
			return;
		}

		this.disposable.dispose();
		this.disposable = EmptyDisposable;
		this.enabled = false;
	}

	dispose(): void {
		this.disable();
	}
}

class FileEventLogger {

	private eventDisposable: IDisposable = EmptyDisposable;
	private logLevelDisposable: IDisposable = EmptyDisposable;

	constructor(
		private onWorkspaceWorkingTreeFileChange: Event<Uri>,
		private onDotGitFileChange: Event<Uri>,
		private outputChannel: OutputChannel
	) {
		this.logLevelDisposable = Log.onDidChangeLogLevel(this.onDidChangeLogLevel, this);
		this.onDidChangeLogLevel(Log.logLevel);
	}

	private onDidChangeLogLevel(level: LogLevel): void {
		this.eventDisposable.dispose();

		if (level > LogLevel.Debug) {
			return;
		}

		this.eventDisposable = combinedDisposable([
			this.onWorkspaceWorkingTreeFileChange(uri => this.outputChannel.appendLine(`[debug] [wt] Change: ${uri.fsPath}`)),
			this.onDotGitFileChange(uri => this.outputChannel.appendLine(`[debug] [.git] Change: ${uri.fsPath}`))
		]);
	}

	dispose(): void {
		this.eventDisposable.dispose();
		this.logLevelDisposable.dispose();
	}
}

class DotGitWatcher implements IFileWatcher {

	readonly event: Event<Uri>;

	private emitter = new EventEmitter<Uri>();
	private transientDisposables: IDisposable[] = [];
	private disposables: IDisposable[] = [];

	constructor(
		private repository: Repository,
		private outputChannel: OutputChannel
	) {
		const rootWatcher = watch(repository.dotGit);
		this.disposables.push(rootWatcher);

		const filteredRootWatcher = filterEvent(rootWatcher.event, uri => !/\/\.git(\/index\.lock)?$/.test(uri.path));
		this.event = anyEvent(filteredRootWatcher, this.emitter.event);

		repository.onDidRunGitStatus(this.updateTransientWatchers, this, this.disposables);
		this.updateTransientWatchers();
	}

	private updateTransientWatchers() {
		this.transientDisposables = dispose(this.transientDisposables);

		if (!this.repository.HEAD || !this.repository.HEAD.upstream) {
			return;
		}

		this.transientDisposables = dispose(this.transientDisposables);

		const { name, remote } = this.repository.HEAD.upstream;
		const upstreamPath = path.join(this.repository.dotGit, 'refs', 'remotes', remote, name);

		try {
			const upstreamWatcher = watch(upstreamPath);
			this.transientDisposables.push(upstreamWatcher);
			upstreamWatcher.event(this.emitter.fire, this.emitter, this.transientDisposables);
		} catch (err) {
			if (Log.logLevel <= LogLevel.Error) {
				this.outputChannel.appendLine(`Warning: Failed to watch ref '${upstreamPath}', is most likely packed.`);
			}
		}
	}

	dispose() {
		this.emitter.dispose();
		this.transientDisposables = dispose(this.transientDisposables);
		this.disposables = dispose(this.disposables);
	}
}

export class Repository implements Disposable {

	private _onDidChangeRepository = new EventEmitter<Uri>();
	readonly onDidChangeRepository: Event<Uri> = this._onDidChangeRepository.event;

	private _onDidChangeState = new EventEmitter<RepositoryState>();
	readonly onDidChangeState: Event<RepositoryState> = this._onDidChangeState.event;

	private _onDidChangeStatus = new EventEmitter<void>();
	readonly onDidRunGitStatus: Event<void> = this._onDidChangeStatus.event;

	private _onDidChangeOriginalResource = new EventEmitter<Uri>();
	readonly onDidChangeOriginalResource: Event<Uri> = this._onDidChangeOriginalResource.event;

	private _onRunOperation = new EventEmitter<Operation>();
	readonly onRunOperation: Event<Operation> = this._onRunOperation.event;

	private _onDidRunOperation = new EventEmitter<OperationResult>();
	readonly onDidRunOperation: Event<OperationResult> = this._onDidRunOperation.event;

	@memoize
	get onDidChangeOperations(): Event<void> {
		return anyEvent(this.onRunOperation as Event<any>, this.onDidRunOperation as Event<any>);
	}

	private _sourceControl: SourceControl;
	get sourceControl(): SourceControl { return this._sourceControl; }

	get inputBox(): SourceControlInputBox { return this._sourceControl.inputBox; }

	private _mergeGroup: SourceControlResourceGroup;
	get mergeGroup(): GitResourceGroup { return this._mergeGroup as GitResourceGroup; }

	private _indexGroup: SourceControlResourceGroup;
	get indexGroup(): GitResourceGroup { return this._indexGroup as GitResourceGroup; }

	private _workingTreeGroup: SourceControlResourceGroup;
	get workingTreeGroup(): GitResourceGroup { return this._workingTreeGroup as GitResourceGroup; }

	private _untrackedGroup: SourceControlResourceGroup;
	get untrackedGroup(): GitResourceGroup { return this._untrackedGroup as GitResourceGroup; }

	private _HEAD: Branch | undefined;
	get HEAD(): Branch | undefined {
		return this._HEAD;
	}

	private _refs: Ref[] = [];
	get refs(): Ref[] {
		return this._refs;
	}

	get headShortName(): string | undefined {
		if (!this.HEAD) {
			return;
		}

		const HEAD = this.HEAD;

		if (HEAD.name) {
			return HEAD.name;
		}

		const tag = this.refs.filter(iref => iref.type === RefType.Tag && iref.commit === HEAD.commit)[0];
		const tagName = tag && tag.name;

		if (tagName) {
			return tagName;
		}

		return (HEAD.commit || '').substr(0, 8);
	}

	private _remotes: Remote[] = [];
	get remotes(): Remote[] {
		return this._remotes;
	}

	private _submodules: Submodule[] = [];
	get submodules(): Submodule[] {
		return this._submodules;
	}

	private _rebaseCommit: Commit | undefined = undefined;

	set rebaseCommit(rebaseCommit: Commit | undefined) {
		if (this._rebaseCommit && !rebaseCommit) {
			this.inputBox.value = '';
		} else if (rebaseCommit && (!this._rebaseCommit || this._rebaseCommit.hash !== rebaseCommit.hash)) {
			this.inputBox.value = rebaseCommit.message;
		}

		this._rebaseCommit = rebaseCommit;
		commands.executeCommand('setContext', 'gitRebaseInProgress', !!this._rebaseCommit);
	}

	get rebaseCommit(): Commit | undefined {
		return this._rebaseCommit;
	}

	private _operations = new OperationsImpl();
	get operations(): Operations { return this._operations; }

	private _state = RepositoryState.Idle;
	get state(): RepositoryState { return this._state; }
	set state(state: RepositoryState) {
		this._state = state;
		this._onDidChangeState.fire(state);

		this._HEAD = undefined;
		this._refs = [];
		this._remotes = [];
		this.mergeGroup.resourceStates = [];
		this.indexGroup.resourceStates = [];
		this.workingTreeGroup.resourceStates = [];
		this.untrackedGroup.resourceStates = [];
		this._sourceControl.count = 0;
	}

	get root(): string {
		return this.repository.root;
	}

	get dotGit(): string {
		return this.repository.dotGit;
	}

	private isRepositoryHuge = false;
	private didWarnAboutLimit = false;

	private disposables: Disposable[] = [];

	constructor(
		private readonly repository: BaseRepository,
		remoteSourceProviderRegistry: IRemoteSourceProviderRegistry,
		private pushErrorHandlerRegistry: IPushErrorHandlerRegistry,
		globalState: Memento,
		outputChannel: OutputChannel
	) {
		const workspaceWatcher = workspace.createFileSystemWatcher('**');
		this.disposables.push(workspaceWatcher);

		const onWorkspaceFileChange = anyEvent(workspaceWatcher.onDidChange, workspaceWatcher.onDidCreate, workspaceWatcher.onDidDelete);
		const onWorkspaceRepositoryFileChange = filterEvent(onWorkspaceFileChange, uri => isDescendant(repository.root, uri.fsPath));
		const onWorkspaceWorkingTreeFileChange = filterEvent(onWorkspaceRepositoryFileChange, uri => !/\/\.git($|\/)/.test(uri.path));

		let onDotGitFileChange: Event<Uri>;

		try {
			const dotGitFileWatcher = new DotGitWatcher(this, outputChannel);
			onDotGitFileChange = dotGitFileWatcher.event;
			this.disposables.push(dotGitFileWatcher);
		} catch (err) {
			if (Log.logLevel <= LogLevel.Error) {
				outputChannel.appendLine(`Failed to watch '${this.dotGit}', reverting to legacy API file watched. Some events might be lost.\n${err.stack || err}`);
			}

			onDotGitFileChange = filterEvent(onWorkspaceRepositoryFileChange, uri => /\/\.git($|\/)/.test(uri.path));
		}

		// FS changes should trigger `git status`:
		// 	- any change inside the repository working tree
		//	- any change whithin the first level of the `.git` folder, except the folder itself and `index.lock`
		const onFileChange = anyEvent(onWorkspaceWorkingTreeFileChange, onDotGitFileChange);
		onFileChange(this.onFileChange, this, this.disposables);

		// Relevate repository changes should trigger virtual document change events
		onDotGitFileChange(this._onDidChangeRepository.fire, this._onDidChangeRepository, this.disposables);

		this.disposables.push(new FileEventLogger(onWorkspaceWorkingTreeFileChange, onDotGitFileChange, outputChannel));

		const root = Uri.file(repository.root);
		this._sourceControl = scm.createSourceControl('git', 'Git', root);

		this._sourceControl.acceptInputCommand = { command: 'git.commit', title: localize('commit', "Commit"), arguments: [this._sourceControl] };
		this._sourceControl.quickDiffProvider = this;
		this._sourceControl.inputBox.validateInput = this.validateInput.bind(this);
		this.disposables.push(this._sourceControl);

		this.updateInputBoxPlaceholder();
		this.disposables.push(this.onDidRunGitStatus(() => this.updateInputBoxPlaceholder()));

		this._mergeGroup = this._sourceControl.createResourceGroup('merge', localize('merge changes', "Merge Changes"));
		this._indexGroup = this._sourceControl.createResourceGroup('index', localize('staged changes', "Staged Changes"));
		this._workingTreeGroup = this._sourceControl.createResourceGroup('workingTree', localize('changes', "Changes"));
		this._untrackedGroup = this._sourceControl.createResourceGroup('untracked', localize('untracked changes', "Untracked Changes"));

		const updateIndexGroupVisibility = () => {
			const config = workspace.getConfiguration('git', root);
			this.indexGroup.hideWhenEmpty = !config.get<boolean>('alwaysShowStagedChangesResourceGroup');
		};

		const onConfigListener = filterEvent(workspace.onDidChangeConfiguration, e => e.affectsConfiguration('git.alwaysShowStagedChangesResourceGroup', root));
		onConfigListener(updateIndexGroupVisibility, this, this.disposables);
		updateIndexGroupVisibility();

		filterEvent(workspace.onDidChangeConfiguration, e =>
			e.affectsConfiguration('git.branchSortOrder', root)
			|| e.affectsConfiguration('git.untrackedChanges', root)
			|| e.affectsConfiguration('git.ignoreSubmodules', root)
		)(this.updateModelState, this, this.disposables);

		const updateInputBoxVisibility = () => {
			const config = workspace.getConfiguration('git', root);
			this._sourceControl.inputBox.visible = config.get<boolean>('showCommitInput', true);
		};

		const onConfigListenerForInputBoxVisibility = filterEvent(workspace.onDidChangeConfiguration, e => e.affectsConfiguration('git.showCommitInput', root));
		onConfigListenerForInputBoxVisibility(updateInputBoxVisibility, this, this.disposables);
		updateInputBoxVisibility();

		this.mergeGroup.hideWhenEmpty = true;
		this.untrackedGroup.hideWhenEmpty = true;

		this.disposables.push(this.mergeGroup);
		this.disposables.push(this.indexGroup);
		this.disposables.push(this.workingTreeGroup);
		this.disposables.push(this.untrackedGroup);

		this.disposables.push(new AutoFetcher(this, globalState));

		// https://github.com/microsoft/vscode/issues/39039
		const onSuccessfulPush = filterEvent(this.onDidRunOperation, e => e.operation === Operation.Push && !e.error);
		onSuccessfulPush(() => {
			const gitConfig = workspace.getConfiguration('git');

			if (gitConfig.get<boolean>('showPushSuccessNotification')) {
				window.showInformationMessage(localize('push success', "Successfully pushed."));
			}
		}, null, this.disposables);

		const statusBar = new StatusBarCommands(this, remoteSourceProviderRegistry);
		this.disposables.push(statusBar);
		statusBar.onDidChange(() => this._sourceControl.statusBarCommands = statusBar.commands, null, this.disposables);
		this._sourceControl.statusBarCommands = statusBar.commands;

		const progressManager = new ProgressManager(this);
		this.disposables.push(progressManager);

		const onDidChangeCountBadge = filterEvent(workspace.onDidChangeConfiguration, e => e.affectsConfiguration('git.countBadge', root));
		onDidChangeCountBadge(this.setCountBadge, this, this.disposables);
		this.setCountBadge();
	}

	validateInput(text: string, position: number): SourceControlInputBoxValidation | undefined {
		if (this.rebaseCommit) {
			if (this.rebaseCommit.message !== text) {
				return {
					message: localize('commit in rebase', "It's not possible to change the commit message in the middle of a rebase. Please complete the rebase operation and use interactive rebase instead."),
					type: SourceControlInputBoxValidationType.Warning
				};
			}
		}

		const config = workspace.getConfiguration('git');
		const setting = config.get<'always' | 'warn' | 'off'>('inputValidation');

		if (setting === 'off') {
			return;
		}

		if (/^\s+$/.test(text)) {
			return {
				message: localize('commitMessageWhitespacesOnlyWarning', "Current commit message only contains whitespace characters"),
				type: SourceControlInputBoxValidationType.Warning
			};
		}

		let lineNumber = 0;
		let start = 0, end;
		let match: RegExpExecArray | null;
		const regex = /\r?\n/g;

		while ((match = regex.exec(text)) && position > match.index) {
			start = match.index + match[0].length;
			lineNumber++;
		}

		end = match ? match.index : text.length;

		const line = text.substring(start, end);

		let threshold = config.get<number>('inputValidationLength', 50);

		if (lineNumber === 0) {
			const inputValidationSubjectLength = config.get<number | null>('inputValidationSubjectLength', null);

			if (inputValidationSubjectLength !== null) {
				threshold = inputValidationSubjectLength;
			}
		}

		if (line.length <= threshold) {
			if (setting !== 'always') {
				return;
			}

			return {
				message: localize('commitMessageCountdown', "{0} characters left in current line", threshold - line.length),
				type: SourceControlInputBoxValidationType.Information
			};
		} else {
			return {
				message: localize('commitMessageWarning', "{0} characters over {1} in current line", line.length - threshold, threshold),
				type: SourceControlInputBoxValidationType.Warning
			};
		}
	}

	provideOriginalResource(uri: Uri): Uri | undefined {
		if (uri.scheme !== 'file') {
			return;
		}

		const path = uri.path;

		if (this.mergeGroup.resourceStates.some(r => r.resourceUri.path === path)) {
			return undefined;
		}

		return toGitUri(uri, '', { replaceFileExtension: true });
	}

	async getInputTemplate(): Promise<string> {
		const commitMessage = (await Promise.all([this.repository.getMergeMessage(), this.repository.getSquashMessage()])).find(msg => !!msg);

		if (commitMessage) {
			return commitMessage;
		}

		return await this.repository.getCommitTemplate();
	}

	getConfigs(): Promise<{ key: string; value: string; }[]> {
		return this.run(Operation.Config, () => this.repository.getConfigs('local'));
	}

	getConfig(key: string): Promise<string> {
		return this.run(Operation.Config, () => this.repository.config('local', key));
	}

	getGlobalConfig(key: string): Promise<string> {
		return this.run(Operation.Config, () => this.repository.config('global', key));
	}

	setConfig(key: string, value: string): Promise<string> {
		return this.run(Operation.Config, () => this.repository.config('local', key, value));
	}

	log(options?: LogOptions): Promise<Commit[]> {
		return this.run(Operation.Log, () => this.repository.log(options));
	}

	logFile(uri: Uri, options?: LogFileOptions): Promise<Commit[]> {
		// TODO: This probably needs per-uri granularity
		return this.run(Operation.LogFile, () => this.repository.logFile(uri, options));
	}

	@throttle
	async status(): Promise<void> {
		await this.run(Operation.Status);
	}

	diff(cached?: boolean): Promise<string> {
		return this.run(Operation.Diff, () => this.repository.diff(cached));
	}

	diffWithHEAD(): Promise<Change[]>;
	diffWithHEAD(path: string): Promise<string>;
	diffWithHEAD(path?: string | undefined): Promise<string | Change[]>;
	diffWithHEAD(path?: string | undefined): Promise<string | Change[]> {
		return this.run(Operation.Diff, () => this.repository.diffWithHEAD(path));
	}

	diffWith(ref: string): Promise<Change[]>;
	diffWith(ref: string, path: string): Promise<string>;
	diffWith(ref: string, path?: string | undefined): Promise<string | Change[]>;
	diffWith(ref: string, path?: string): Promise<string | Change[]> {
		return this.run(Operation.Diff, () => this.repository.diffWith(ref, path));
	}

	diffIndexWithHEAD(): Promise<Change[]>;
	diffIndexWithHEAD(path: string): Promise<string>;
	diffIndexWithHEAD(path?: string | undefined): Promise<string | Change[]>;
	diffIndexWithHEAD(path?: string): Promise<string | Change[]> {
		return this.run(Operation.Diff, () => this.repository.diffIndexWithHEAD(path));
	}

	diffIndexWith(ref: string): Promise<Change[]>;
	diffIndexWith(ref: string, path: string): Promise<string>;
	diffIndexWith(ref: string, path?: string | undefined): Promise<string | Change[]>;
	diffIndexWith(ref: string, path?: string): Promise<string | Change[]> {
		return this.run(Operation.Diff, () => this.repository.diffIndexWith(ref, path));
	}

	diffBlobs(object1: string, object2: string): Promise<string> {
		return this.run(Operation.Diff, () => this.repository.diffBlobs(object1, object2));
	}

	diffBetween(ref1: string, ref2: string): Promise<Change[]>;
	diffBetween(ref1: string, ref2: string, path: string): Promise<string>;
	diffBetween(ref1: string, ref2: string, path?: string | undefined): Promise<string | Change[]>;
	diffBetween(ref1: string, ref2: string, path?: string): Promise<string | Change[]> {
		return this.run(Operation.Diff, () => this.repository.diffBetween(ref1, ref2, path));
	}

	getMergeBase(ref1: string, ref2: string): Promise<string> {
		return this.run(Operation.MergeBase, () => this.repository.getMergeBase(ref1, ref2));
	}

	async hashObject(data: string): Promise<string> {
		return this.run(Operation.HashObject, () => this.repository.hashObject(data));
	}

	async add(resources: Uri[], opts?: { update?: boolean }): Promise<void> {
		await this.run(Operation.Add, () => this.repository.add(resources.map(r => r.fsPath), opts));
	}

	async rm(resources: Uri[]): Promise<void> {
		await this.run(Operation.Remove, () => this.repository.rm(resources.map(r => r.fsPath)));
	}

	async stage(resource: Uri, contents: string): Promise<void> {
		const relativePath = path.relative(this.repository.root, resource.fsPath).replace(/\\/g, '/');
		await this.run(Operation.Stage, () => this.repository.stage(relativePath, contents));
		this._onDidChangeOriginalResource.fire(resource);
	}

	async revert(resources: Uri[]): Promise<void> {
		await this.run(Operation.RevertFiles, () => this.repository.revert('HEAD', resources.map(r => r.fsPath)));
	}

	async commit(message: string, opts: CommitOptions = Object.create(null)): Promise<void> {
		if (this.rebaseCommit) {
			await this.run(Operation.RebaseContinue, async () => {
				if (opts.all) {
					const addOpts = opts.all === 'tracked' ? { update: true } : {};
					await this.repository.add([], addOpts);
				}

				await this.repository.rebaseContinue();
			});
		} else {
			await this.run(Operation.Commit, async () => {
				if (opts.all) {
					const addOpts = opts.all === 'tracked' ? { update: true } : {};
					await this.repository.add([], addOpts);
				}

				delete opts.all;
				await this.repository.commit(message, opts);
			});
		}
	}

	async clean(resources: Uri[]): Promise<void> {
		await this.run(Operation.Clean, async () => {
			const toClean: string[] = [];
			const toCheckout: string[] = [];
			const submodulesToUpdate: string[] = [];
			const resourceStates = [...this.workingTreeGroup.resourceStates, ...this.untrackedGroup.resourceStates];

			resources.forEach(r => {
				const fsPath = r.fsPath;

				for (const submodule of this.submodules) {
					if (path.join(this.root, submodule.path) === fsPath) {
						submodulesToUpdate.push(fsPath);
						return;
					}
				}

				const raw = r.toString();
				const scmResource = find(resourceStates, sr => sr.resourceUri.toString() === raw);

				if (!scmResource) {
					return;
				}

				switch (scmResource.type) {
					case Status.UNTRACKED:
					case Status.IGNORED:
						toClean.push(fsPath);
						break;

					default:
						toCheckout.push(fsPath);
						break;
				}
			});

			await this.repository.clean(toClean);
			await this.repository.checkout('', toCheckout);
			await this.repository.updateSubmodules(submodulesToUpdate);
		});
	}

	async branch(name: string, _checkout: boolean, _ref?: string): Promise<void> {
		await this.run(Operation.Branch, () => this.repository.branch(name, _checkout, _ref));
	}

	async deleteBranch(name: string, force?: boolean): Promise<void> {
		await this.run(Operation.DeleteBranch, () => this.repository.deleteBranch(name, force));
	}

	async renameBranch(name: string): Promise<void> {
		await this.run(Operation.RenameBranch, () => this.repository.renameBranch(name));
	}

	async move(from: string, to: string): Promise<void> {
		await this.run(Operation.Move, () => this.repository.move(from, to));
	}

	async getBranch(name: string): Promise<Branch> {
		return await this.run(Operation.GetBranch, () => this.repository.getBranch(name));
	}

	async getBranches(query: BranchQuery): Promise<Ref[]> {
		return await this.run(Operation.GetBranches, () => this.repository.getBranches(query));
	}

	async setBranchUpstream(name: string, upstream: string): Promise<void> {
		await this.run(Operation.SetBranchUpstream, () => this.repository.setBranchUpstream(name, upstream));
	}

	async merge(ref: string): Promise<void> {
		await this.run(Operation.Merge, () => this.repository.merge(ref));
	}

	async rebase(branch: string): Promise<void> {
		await this.run(Operation.Rebase, () => this.repository.rebase(branch));
	}

	async tag(name: string, message?: string): Promise<void> {
		await this.run(Operation.Tag, () => this.repository.tag(name, message));
	}

	async deleteTag(name: string): Promise<void> {
		await this.run(Operation.DeleteTag, () => this.repository.deleteTag(name));
	}

	async checkout(treeish: string, opts?: { detached?: boolean }): Promise<void> {
		await this.run(Operation.Checkout, () => this.repository.checkout(treeish, [], opts));
	}

	async checkoutTracking(treeish: string): Promise<void> {
		await this.run(Operation.CheckoutTracking, () => this.repository.checkout(treeish, [], { track: true }));
	}

	async findTrackingBranches(upstreamRef: string): Promise<Branch[]> {
		return await this.run(Operation.FindTrackingBranches, () => this.repository.findTrackingBranches(upstreamRef));
	}

	async getCommit(ref: string): Promise<Commit> {
		return await this.repository.getCommit(ref);
	}

	async reset(treeish: string, hard?: boolean): Promise<void> {
		await this.run(Operation.Reset, () => this.repository.reset(treeish, hard));
	}

	async deleteRef(ref: string): Promise<void> {
		await this.run(Operation.DeleteRef, () => this.repository.deleteRef(ref));
	}

	async addRemote(name: string, url: string): Promise<void> {
		await this.run(Operation.Remote, () => this.repository.addRemote(name, url));
	}

	async removeRemote(name: string): Promise<void> {
		await this.run(Operation.Remote, () => this.repository.removeRemote(name));
	}

	async renameRemote(name: string, newName: string): Promise<void> {
		await this.run(Operation.Remote, () => this.repository.renameRemote(name, newName));
	}

	@throttle
	async fetchDefault(options: { silent?: boolean } = {}): Promise<void> {
		await this._fetch({ silent: options.silent });
	}

	@throttle
	async fetchPrune(): Promise<void> {
		await this._fetch({ prune: true });
	}

	@throttle
	async fetchAll(): Promise<void> {
		await this._fetch({ all: true });
	}

	async fetch(remote?: string, ref?: string, depth?: number): Promise<void> {
		await this._fetch({ remote, ref, depth });
	}

	private async _fetch(options: { remote?: string, ref?: string, all?: boolean, prune?: boolean, depth?: number, silent?: boolean } = {}): Promise<void> {
		if (!options.prune) {
			const config = workspace.getConfiguration('git', Uri.file(this.root));
			const prune = config.get<boolean>('pruneOnFetch');
			options.prune = prune;
		}

		await this.run(Operation.Fetch, async () => this.repository.fetch(options));
	}

	@throttle
	async pullWithRebase(head: Branch | undefined): Promise<void> {
		let remote: string | undefined;
		let branch: string | undefined;

		if (head && head.name && head.upstream) {
			remote = head.upstream.remote;
			branch = `${head.upstream.name}`;
		}

		return this.pullFrom(true, remote, branch);
	}

	@throttle
	async pull(head?: Branch, unshallow?: boolean): Promise<void> {
		let remote: string | undefined;
		let branch: string | undefined;

		if (head && head.name && head.upstream) {
			remote = head.upstream.remote;
			branch = `${head.upstream.name}`;
		}

		return this.pullFrom(false, remote, branch, unshallow);
	}

	async pullFrom(rebase?: boolean, remote?: string, branch?: string, unshallow?: boolean): Promise<void> {
		await this.run(Operation.Pull, async () => {
			await this.maybeAutoStash(async () => {
				const config = workspace.getConfiguration('git', Uri.file(this.root));
				const fetchOnPull = config.get<boolean>('fetchOnPull');
				const tags = config.get<boolean>('pullTags');

				// When fetchOnPull is enabled, fetch all branches when pulling
				if (fetchOnPull) {
					await this.repository.fetch({ all: true });
				}

				await this.repository.pull(rebase, remote, branch, { unshallow, tags });
			});
		});
	}

	@throttle
	async push(head: Branch, forcePushMode?: ForcePushMode): Promise<void> {
		let remote: string | undefined;
		let branch: string | undefined;

		if (head && head.name && head.upstream) {
			remote = head.upstream.remote;
			branch = `${head.name}:${head.upstream.name}`;
		}

		await this.run(Operation.Push, () => this._push(remote, branch, undefined, undefined, forcePushMode));
	}

	async pushTo(remote?: string, name?: string, setUpstream: boolean = false, forcePushMode?: ForcePushMode): Promise<void> {
		await this.run(Operation.Push, () => this._push(remote, name, setUpstream, undefined, forcePushMode));
	}

	async pushFollowTags(remote?: string, forcePushMode?: ForcePushMode): Promise<void> {
		await this.run(Operation.Push, () => this._push(remote, undefined, false, true, forcePushMode));
	}

<<<<<<< HEAD
	async cherryPick(commitHash: string): Promise<void> {
		await this.run(Operation.CherryPick, () => this.repository.cherryPick(commitHash));
=======
	async pushTags(remote?: string, forcePushMode?: ForcePushMode): Promise<void> {
		await this.run(Operation.Push, () => this._push(remote, undefined, false, false, forcePushMode, true));
>>>>>>> 4ecf3f8f
	}

	async blame(path: string): Promise<string> {
		return await this.run(Operation.Blame, () => this.repository.blame(path));
	}

	@throttle
	sync(head: Branch): Promise<void> {
		return this._sync(head, false);
	}

	@throttle
	async syncRebase(head: Branch): Promise<void> {
		return this._sync(head, true);
	}

	private async _sync(head: Branch, rebase: boolean): Promise<void> {
		let remoteName: string | undefined;
		let pullBranch: string | undefined;
		let pushBranch: string | undefined;

		if (head.name && head.upstream) {
			remoteName = head.upstream.remote;
			pullBranch = `${head.upstream.name}`;
			pushBranch = `${head.name}:${head.upstream.name}`;
		}

		await this.run(Operation.Sync, async () => {
			await this.maybeAutoStash(async () => {
				const config = workspace.getConfiguration('git', Uri.file(this.root));
				const fetchOnPull = config.get<boolean>('fetchOnPull');
				const tags = config.get<boolean>('pullTags');
				const followTags = config.get<boolean>('followTagsWhenSync');
				const supportCancellation = config.get<boolean>('supportCancellation');

				const fn = async (cancellationToken?: CancellationToken) => {
					// When fetchOnPull is enabled, fetch all branches when pulling
					if (fetchOnPull) {
						await this.repository.fetch({ all: true, cancellationToken });
					}

					await this.repository.pull(rebase, remoteName, pullBranch, { tags, cancellationToken });
				};


				if (supportCancellation) {
					const opts: ProgressOptions = {
						location: ProgressLocation.Notification,
						title: localize('sync is unpredictable', "Syncing. Cancelling may cause serious damages to the repository"),
						cancellable: true
					};

					await window.withProgress(opts, (_, token) => fn(token));
				} else {
					await fn();
				}

				const remote = this.remotes.find(r => r.name === remoteName);

				if (remote && remote.isReadOnly) {
					return;
				}

				const shouldPush = this.HEAD && (typeof this.HEAD.ahead === 'number' ? this.HEAD.ahead > 0 : true);

				if (shouldPush) {
					await this._push(remoteName, pushBranch, false, followTags);
				}
			});
		});
	}

	async show(ref: string, filePath: string): Promise<string> {
		return await this.run(Operation.Show, async () => {
			const relativePath = path.relative(this.repository.root, filePath).replace(/\\/g, '/');
			const configFiles = workspace.getConfiguration('files', Uri.file(filePath));
			const defaultEncoding = configFiles.get<string>('encoding');
			const autoGuessEncoding = configFiles.get<boolean>('autoGuessEncoding');

			try {
				return await this.repository.bufferString(`${ref}:${relativePath}`, defaultEncoding, autoGuessEncoding);
			} catch (err) {
				if (err.gitErrorCode === GitErrorCodes.WrongCase) {
					const gitRelativePath = await this.repository.getGitRelativePath(ref, relativePath);
					return await this.repository.bufferString(`${ref}:${gitRelativePath}`, defaultEncoding, autoGuessEncoding);
				}

				throw err;
			}
		});
	}

	async buffer(ref: string, filePath: string): Promise<Buffer> {
		return this.run(Operation.Show, () => {
			const relativePath = path.relative(this.repository.root, filePath).replace(/\\/g, '/');
			return this.repository.buffer(`${ref}:${relativePath}`);
		});
	}

	getObjectDetails(ref: string, filePath: string): Promise<{ mode: string, object: string, size: number }> {
		return this.run(Operation.GetObjectDetails, () => this.repository.getObjectDetails(ref, filePath));
	}

	detectObjectType(object: string): Promise<{ mimetype: string, encoding?: string }> {
		return this.run(Operation.Show, () => this.repository.detectObjectType(object));
	}

	async apply(patch: string, reverse?: boolean): Promise<void> {
		return await this.run(Operation.Apply, () => this.repository.apply(patch, reverse));
	}

	async getStashes(): Promise<Stash[]> {
		return await this.repository.getStashes();
	}

	async createStash(message?: string, includeUntracked?: boolean): Promise<void> {
		return await this.run(Operation.Stash, () => this.repository.createStash(message, includeUntracked));
	}

	async popStash(index?: number): Promise<void> {
		return await this.run(Operation.Stash, () => this.repository.popStash(index));
	}

	async dropStash(index?: number): Promise<void> {
		return await this.run(Operation.Stash, () => this.repository.dropStash(index));
	}

	async applyStash(index?: number): Promise<void> {
		return await this.run(Operation.Stash, () => this.repository.applyStash(index));
	}

	async getCommitTemplate(): Promise<string> {
		return await this.run(Operation.GetCommitTemplate, async () => this.repository.getCommitTemplate());
	}

	async ignore(files: Uri[]): Promise<void> {
		return await this.run(Operation.Ignore, async () => {
			const ignoreFile = `${this.repository.root}${path.sep}.gitignore`;
			const textToAppend = files
				.map(uri => path.relative(this.repository.root, uri.fsPath).replace(/\\/g, '/'))
				.join('\n');

			const document = await new Promise(c => fs.exists(ignoreFile, c))
				? await workspace.openTextDocument(ignoreFile)
				: await workspace.openTextDocument(Uri.file(ignoreFile).with({ scheme: 'untitled' }));

			await window.showTextDocument(document);

			const edit = new WorkspaceEdit();
			const lastLine = document.lineAt(document.lineCount - 1);
			const text = lastLine.isEmptyOrWhitespace ? `${textToAppend}\n` : `\n${textToAppend}\n`;

			edit.insert(document.uri, lastLine.range.end, text);
			await workspace.applyEdit(edit);
			await document.save();
		});
	}

	async rebaseAbort(): Promise<void> {
		await this.run(Operation.RebaseAbort, async () => await this.repository.rebaseAbort());
	}

	checkIgnore(filePaths: string[]): Promise<Set<string>> {
		return this.run(Operation.CheckIgnore, () => {
			return new Promise<Set<string>>((resolve, reject) => {

				filePaths = filePaths
					.filter(filePath => isDescendant(this.root, filePath));

				if (filePaths.length === 0) {
					// nothing left
					return resolve(new Set<string>());
				}

				// https://git-scm.com/docs/git-check-ignore#git-check-ignore--z
				const child = this.repository.stream(['check-ignore', '-v', '-z', '--stdin'], { stdio: [null, null, null] });
				child.stdin!.end(filePaths.join('\0'), 'utf8');

				const onExit = (exitCode: number) => {
					if (exitCode === 1) {
						// nothing ignored
						resolve(new Set<string>());
					} else if (exitCode === 0) {
						resolve(new Set<string>(this.parseIgnoreCheck(data)));
					} else {
						if (/ is in submodule /.test(stderr)) {
							reject(new GitError({ stdout: data, stderr, exitCode, gitErrorCode: GitErrorCodes.IsInSubmodule }));
						} else {
							reject(new GitError({ stdout: data, stderr, exitCode }));
						}
					}
				};

				let data = '';
				const onStdoutData = (raw: string) => {
					data += raw;
				};

				child.stdout!.setEncoding('utf8');
				child.stdout!.on('data', onStdoutData);

				let stderr: string = '';
				child.stderr!.setEncoding('utf8');
				child.stderr!.on('data', raw => stderr += raw);

				child.on('error', reject);
				child.on('exit', onExit);
			});
		});
	}

	// Parses output of `git check-ignore -v -z` and returns only those paths
	// that are actually ignored by git.
	// Matches to a negative pattern (starting with '!') are filtered out.
	// See also https://git-scm.com/docs/git-check-ignore#_output.
	private parseIgnoreCheck(raw: string): string[] {
		const ignored = [];
		const elements = raw.split('\0');
		for (let i = 0; i < elements.length; i += 4) {
			const pattern = elements[i + 2];
			const path = elements[i + 3];
			if (pattern && !pattern.startsWith('!')) {
				ignored.push(path);
			}
		}
		return ignored;
	}

	private async _push(remote?: string, refspec?: string, setUpstream: boolean = false, followTags = false, forcePushMode?: ForcePushMode, tags = false): Promise<void> {
		try {
			await this.repository.push(remote, refspec, setUpstream, followTags, forcePushMode, tags);
		} catch (err) {
			if (!remote || !refspec) {
				throw err;
			}

			const repository = new ApiRepository(this);
			const remoteObj = repository.state.remotes.find(r => r.name === remote);

			if (!remoteObj) {
				throw err;
			}

			for (const handler of this.pushErrorHandlerRegistry.getPushErrorHandlers()) {
				if (await handler.handlePushError(repository, remoteObj, refspec, err)) {
					return;
				}
			}

			throw err;
		}
	}

	private async run<T>(operation: Operation, runOperation: () => Promise<T> = () => Promise.resolve<any>(null)): Promise<T> {
		if (this.state !== RepositoryState.Idle) {
			throw new Error('Repository not initialized');
		}

		let error: any = null;

		this._operations.start(operation);
		this._onRunOperation.fire(operation);

		try {
			const result = await this.retryRun(operation, runOperation);

			if (!isReadOnly(operation)) {
				await this.updateModelState();
			}

			return result;
		} catch (err) {
			error = err;

			if (err.gitErrorCode === GitErrorCodes.NotAGitRepository) {
				this.state = RepositoryState.Disposed;
			}

			throw err;
		} finally {
			this._operations.end(operation);
			this._onDidRunOperation.fire({ operation, error });
		}
	}

	private async retryRun<T>(operation: Operation, runOperation: () => Promise<T> = () => Promise.resolve<any>(null)): Promise<T> {
		let attempt = 0;

		while (true) {
			try {
				attempt++;
				return await runOperation();
			} catch (err) {
				const shouldRetry = attempt <= 10 && (
					(err.gitErrorCode === GitErrorCodes.RepositoryIsLocked)
					|| ((operation === Operation.Pull || operation === Operation.Sync || operation === Operation.Fetch) && (err.gitErrorCode === GitErrorCodes.CantLockRef || err.gitErrorCode === GitErrorCodes.CantRebaseMultipleBranches))
				);

				if (shouldRetry) {
					// quatratic backoff
					await timeout(Math.pow(attempt, 2) * 50);
				} else {
					throw err;
				}
			}
		}
	}

	private static KnownHugeFolderNames = ['node_modules'];

	private async findKnownHugeFolderPathsToIgnore(): Promise<string[]> {
		const folderPaths: string[] = [];

		for (const folderName of Repository.KnownHugeFolderNames) {
			const folderPath = path.join(this.repository.root, folderName);

			if (await new Promise<boolean>(c => fs.exists(folderPath, c))) {
				folderPaths.push(folderPath);
			}
		}

		const ignored = await this.checkIgnore(folderPaths);

		return folderPaths.filter(p => !ignored.has(p));
	}

	@throttle
	private async updateModelState(): Promise<void> {
		const scopedConfig = workspace.getConfiguration('git', Uri.file(this.repository.root));
		const ignoreSubmodules = scopedConfig.get<boolean>('ignoreSubmodules');

		const { status, didHitLimit } = await this.repository.getStatus({ ignoreSubmodules });

		const config = workspace.getConfiguration('git');
		const shouldIgnore = config.get<boolean>('ignoreLimitWarning') === true;
		const useIcons = !config.get<boolean>('decorations.enabled', true);
		this.isRepositoryHuge = didHitLimit;

		if (didHitLimit && !shouldIgnore && !this.didWarnAboutLimit) {
			const knownHugeFolderPaths = await this.findKnownHugeFolderPathsToIgnore();
			const gitWarn = localize('huge', "The git repository at '{0}' has too many active changes, only a subset of Git features will be enabled.", this.repository.root);
			const neverAgain = { title: localize('neveragain', "Don't Show Again") };

			if (knownHugeFolderPaths.length > 0) {
				const folderPath = knownHugeFolderPaths[0];
				const folderName = path.basename(folderPath);

				const addKnown = localize('add known', "Would you like to add '{0}' to .gitignore?", folderName);
				const yes = { title: localize('yes', "Yes") };

				const result = await window.showWarningMessage(`${gitWarn} ${addKnown}`, yes, neverAgain);

				if (result === neverAgain) {
					config.update('ignoreLimitWarning', true, false);
					this.didWarnAboutLimit = true;
				} else if (result === yes) {
					this.ignore([Uri.file(folderPath)]);
				}
			} else {
				const result = await window.showWarningMessage(gitWarn, neverAgain);

				if (result === neverAgain) {
					config.update('ignoreLimitWarning', true, false);
				}

				this.didWarnAboutLimit = true;
			}
		}

		let HEAD: Branch | undefined;

		try {
			HEAD = await this.repository.getHEAD();

			if (HEAD.name) {
				try {
					HEAD = await this.repository.getBranch(HEAD.name);
				} catch (err) {
					// noop
				}
			}
		} catch (err) {
			// noop
		}

		const sort = config.get<'alphabetically' | 'committerdate'>('branchSortOrder') || 'alphabetically';
		const [refs, remotes, submodules, rebaseCommit] = await Promise.all([this.repository.getRefs({ sort }), this.repository.getRemotes(), this.repository.getSubmodules(), this.getRebaseCommit()]);

		this._HEAD = HEAD;
		this._refs = refs!;
		this._remotes = remotes!;
		this._submodules = submodules!;
		this.rebaseCommit = rebaseCommit;

		const untrackedChanges = scopedConfig.get<'mixed' | 'separate' | 'hidden'>('untrackedChanges');
		const index: Resource[] = [];
		const workingTree: Resource[] = [];
		const merge: Resource[] = [];
		const untracked: Resource[] = [];

		status.forEach(raw => {
			const uri = Uri.file(path.join(this.repository.root, raw.path));
			const renameUri = raw.rename
				? Uri.file(path.join(this.repository.root, raw.rename))
				: undefined;

			switch (raw.x + raw.y) {
				case '??': switch (untrackedChanges) {
					case 'mixed': return workingTree.push(new Resource(ResourceGroupType.WorkingTree, uri, Status.UNTRACKED, useIcons));
					case 'separate': return untracked.push(new Resource(ResourceGroupType.Untracked, uri, Status.UNTRACKED, useIcons));
					default: return undefined;
				}
				case '!!': switch (untrackedChanges) {
					case 'mixed': return workingTree.push(new Resource(ResourceGroupType.WorkingTree, uri, Status.IGNORED, useIcons));
					case 'separate': return untracked.push(new Resource(ResourceGroupType.Untracked, uri, Status.IGNORED, useIcons));
					default: return undefined;
				}
				case 'DD': return merge.push(new Resource(ResourceGroupType.Merge, uri, Status.BOTH_DELETED, useIcons));
				case 'AU': return merge.push(new Resource(ResourceGroupType.Merge, uri, Status.ADDED_BY_US, useIcons));
				case 'UD': return merge.push(new Resource(ResourceGroupType.Merge, uri, Status.DELETED_BY_THEM, useIcons));
				case 'UA': return merge.push(new Resource(ResourceGroupType.Merge, uri, Status.ADDED_BY_THEM, useIcons));
				case 'DU': return merge.push(new Resource(ResourceGroupType.Merge, uri, Status.DELETED_BY_US, useIcons));
				case 'AA': return merge.push(new Resource(ResourceGroupType.Merge, uri, Status.BOTH_ADDED, useIcons));
				case 'UU': return merge.push(new Resource(ResourceGroupType.Merge, uri, Status.BOTH_MODIFIED, useIcons));
			}

			switch (raw.x) {
				case 'M': index.push(new Resource(ResourceGroupType.Index, uri, Status.INDEX_MODIFIED, useIcons)); break;
				case 'A': index.push(new Resource(ResourceGroupType.Index, uri, Status.INDEX_ADDED, useIcons)); break;
				case 'D': index.push(new Resource(ResourceGroupType.Index, uri, Status.INDEX_DELETED, useIcons)); break;
				case 'R': index.push(new Resource(ResourceGroupType.Index, uri, Status.INDEX_RENAMED, useIcons, renameUri)); break;
				case 'C': index.push(new Resource(ResourceGroupType.Index, uri, Status.INDEX_COPIED, useIcons, renameUri)); break;
			}

			switch (raw.y) {
				case 'M': workingTree.push(new Resource(ResourceGroupType.WorkingTree, uri, Status.MODIFIED, useIcons, renameUri)); break;
				case 'D': workingTree.push(new Resource(ResourceGroupType.WorkingTree, uri, Status.DELETED, useIcons, renameUri)); break;
				case 'A': workingTree.push(new Resource(ResourceGroupType.WorkingTree, uri, Status.INTENT_TO_ADD, useIcons, renameUri)); break;
			}

			return undefined;
		});

		// set resource groups
		this.mergeGroup.resourceStates = merge;
		this.indexGroup.resourceStates = index;
		this.workingTreeGroup.resourceStates = workingTree;
		this.untrackedGroup.resourceStates = untracked;

		// set count badge
		this.setCountBadge();

		this._onDidChangeStatus.fire();

		this._sourceControl.commitTemplate = await this.getInputTemplate();
	}

	private setCountBadge(): void {
		const config = workspace.getConfiguration('git', Uri.file(this.repository.root));
		const countBadge = config.get<'all' | 'tracked' | 'off'>('countBadge');
		const untrackedChanges = config.get<'mixed' | 'separate' | 'hidden'>('untrackedChanges');

		let count =
			this.mergeGroup.resourceStates.length +
			this.indexGroup.resourceStates.length +
			this.workingTreeGroup.resourceStates.length;

		switch (countBadge) {
			case 'off': count = 0; break;
			case 'tracked':
				if (untrackedChanges === 'mixed') {
					count -= this.workingTreeGroup.resourceStates.filter(r => r.type === Status.UNTRACKED || r.type === Status.IGNORED).length;
				}
				break;
			case 'all':
				if (untrackedChanges === 'separate') {
					count += this.untrackedGroup.resourceStates.length;
				}
				break;
		}

		this._sourceControl.count = count;
	}

	private async getRebaseCommit(): Promise<Commit | undefined> {
		const rebaseHeadPath = path.join(this.repository.root, '.git', 'REBASE_HEAD');
		const rebaseApplyPath = path.join(this.repository.root, '.git', 'rebase-apply');
		const rebaseMergePath = path.join(this.repository.root, '.git', 'rebase-merge');

		try {
			const [rebaseApplyExists, rebaseMergePathExists, rebaseHead] = await Promise.all([
				new Promise<boolean>(c => fs.exists(rebaseApplyPath, c)),
				new Promise<boolean>(c => fs.exists(rebaseMergePath, c)),
				new Promise<string>((c, e) => fs.readFile(rebaseHeadPath, 'utf8', (err, result) => err ? e(err) : c(result)))
			]);
			if (!rebaseApplyExists && !rebaseMergePathExists) {
				return undefined;
			}
			return await this.getCommit(rebaseHead.trim());
		} catch (err) {
			return undefined;
		}
	}

	private async maybeAutoStash<T>(runOperation: () => Promise<T>): Promise<T> {
		const config = workspace.getConfiguration('git', Uri.file(this.root));
		const shouldAutoStash = config.get<boolean>('autoStash')
			&& this.workingTreeGroup.resourceStates.some(r => r.type !== Status.UNTRACKED && r.type !== Status.IGNORED);

		if (!shouldAutoStash) {
			return await runOperation();
		}

		await this.repository.createStash(undefined, true);
		const result = await runOperation();
		await this.repository.popStash();

		return result;
	}

	private onFileChange(_uri: Uri): void {
		const config = workspace.getConfiguration('git');
		const autorefresh = config.get<boolean>('autorefresh');

		if (!autorefresh) {
			return;
		}

		if (this.isRepositoryHuge) {
			return;
		}

		if (!this.operations.isIdle()) {
			return;
		}

		this.eventuallyUpdateWhenIdleAndWait();
	}

	@debounce(1000)
	private eventuallyUpdateWhenIdleAndWait(): void {
		this.updateWhenIdleAndWait();
	}

	@throttle
	private async updateWhenIdleAndWait(): Promise<void> {
		await this.whenIdleAndFocused();
		await this.status();
		await timeout(5000);
	}

	async whenIdleAndFocused(): Promise<void> {
		while (true) {
			if (!this.operations.isIdle()) {
				await eventToPromise(this.onDidRunOperation);
				continue;
			}

			if (!window.state.focused) {
				const onDidFocusWindow = filterEvent(window.onDidChangeWindowState, e => e.focused);
				await eventToPromise(onDidFocusWindow);
				continue;
			}

			return;
		}
	}

	get headLabel(): string {
		const HEAD = this.HEAD;

		if (!HEAD) {
			return '';
		}

		const tag = this.refs.filter(iref => iref.type === RefType.Tag && iref.commit === HEAD.commit)[0];
		const tagName = tag && tag.name;
		const head = HEAD.name || tagName || (HEAD.commit || '').substr(0, 8);

		return head
			+ (this.workingTreeGroup.resourceStates.length + this.untrackedGroup.resourceStates.length > 0 ? '*' : '')
			+ (this.indexGroup.resourceStates.length > 0 ? '+' : '')
			+ (this.mergeGroup.resourceStates.length > 0 ? '!' : '');
	}

	get syncLabel(): string {
		if (!this.HEAD
			|| !this.HEAD.name
			|| !this.HEAD.commit
			|| !this.HEAD.upstream
			|| !(this.HEAD.ahead || this.HEAD.behind)
		) {
			return '';
		}

		const remoteName = this.HEAD && this.HEAD.remote || this.HEAD.upstream.remote;
		const remote = this.remotes.find(r => r.name === remoteName);

		if (remote && remote.isReadOnly) {
			return `${this.HEAD.behind}↓`;
		}

		return `${this.HEAD.behind}↓ ${this.HEAD.ahead}↑`;
	}

	get syncTooltip(): string {
		if (!this.HEAD
			|| !this.HEAD.name
			|| !this.HEAD.commit
			|| !this.HEAD.upstream
			|| !(this.HEAD.ahead || this.HEAD.behind)
		) {
			return localize('sync changes', "Synchronize Changes");
		}

		const remoteName = this.HEAD && this.HEAD.remote || this.HEAD.upstream.remote;
		const remote = this.remotes.find(r => r.name === remoteName);

		if ((remote && remote.isReadOnly) || !this.HEAD.ahead) {
			return localize('pull n', "Pull {0} commits from {1}/{2}", this.HEAD.behind, this.HEAD.upstream.remote, this.HEAD.upstream.name);
		} else if (!this.HEAD.behind) {
			return localize('push n', "Push {0} commits to {1}/{2}", this.HEAD.ahead, this.HEAD.upstream.remote, this.HEAD.upstream.name);
		} else {
			return localize('pull push n', "Pull {0} and push {1} commits between {2}/{3}", this.HEAD.behind, this.HEAD.ahead, this.HEAD.upstream.remote, this.HEAD.upstream.name);
		}
	}

	private updateInputBoxPlaceholder(): void {
		const branchName = this.headShortName;

		if (branchName) {
			// '{0}' will be replaced by the corresponding key-command later in the process, which is why it needs to stay.
			this._sourceControl.inputBox.placeholder = localize('commitMessageWithHeadLabel', "Message ({0} to commit on '{1}')", '{0}', branchName);
		} else {
			this._sourceControl.inputBox.placeholder = localize('commitMessage', "Message ({0} to commit)");
		}
	}

	dispose(): void {
		this.disposables = dispose(this.disposables);
	}
}<|MERGE_RESOLUTION|>--- conflicted
+++ resolved
@@ -1062,6 +1062,10 @@
 		await this.run(Operation.RenameBranch, () => this.repository.renameBranch(name));
 	}
 
+	async cherryPick(commitHash: string): Promise<void> {
+		await this.run(Operation.CherryPick, () => this.repository.cherryPick(commitHash));
+	}
+
 	async move(from: string, to: string): Promise<void> {
 		await this.run(Operation.Move, () => this.repository.move(from, to));
 	}
@@ -1223,13 +1227,8 @@
 		await this.run(Operation.Push, () => this._push(remote, undefined, false, true, forcePushMode));
 	}
 
-<<<<<<< HEAD
-	async cherryPick(commitHash: string): Promise<void> {
-		await this.run(Operation.CherryPick, () => this.repository.cherryPick(commitHash));
-=======
 	async pushTags(remote?: string, forcePushMode?: ForcePushMode): Promise<void> {
 		await this.run(Operation.Push, () => this._push(remote, undefined, false, false, forcePushMode, true));
->>>>>>> 4ecf3f8f
 	}
 
 	async blame(path: string): Promise<string> {
